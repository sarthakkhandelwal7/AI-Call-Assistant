--- conflicted
+++ resolved
@@ -12,20 +12,12 @@
 *$py.class
 .python-version
 
-<<<<<<< HEAD
-# Environment files
-.env
-.env.local
-.env.development
-.env.production
-=======
 # Python Environments
 venv/
 *.venv
 env/
 ENV/
 .env/
->>>>>>> 804b6914
 
 
 # Distribution / packaging
