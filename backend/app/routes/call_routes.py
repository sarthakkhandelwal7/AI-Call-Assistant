import os
from fastapi import APIRouter, Depends, Request, Response
from fastapi.responses import JSONResponse
from app.services.twilio_service import TwilioService
from app.models.call import CallRequest, CallStatus
from app.sessions.user_sessions import sessions, UserSession
from sqlalchemy.future import select
from app.models.user import User
from app.services import get_twilio_service
from app.core import get_settings, Settings
from sqlalchemy.ext.asyncio import AsyncSession
from app.database import get_db

router = APIRouter(prefix="/calls", tags=["calls"])
# call_status = CallStatus.NO_CURRENT_CALL


@router.post("/calls/outbound")
async def handle_outbound_call(
    request: CallRequest,
    twilio_service: TwilioService = Depends(get_twilio_service),
) -> Response:
    """Handle outgoing calls"""
    return Response(content="Call initiated", media_type="text/plain")


@router.post("/inbound", response_model=None)
async def handle_inbound_call(
    request: Request,
    db: AsyncSession = Depends(get_db),
    settings: Settings = Depends(get_settings),
) -> Response:
    """Handle incoming calls from Twilio"""
    # global call_status
    # call_status = CallStatus.IN_PROGRESS
<<<<<<< HEAD
    request = await request.form()  # returns a corutine so await it
    from_number = request.get("From")
    twilio_number = request.get("To")
    STREAM_URL = settings.STREAM_URL
    result = await db.execute(
        select(User).filter(User.twilio_number == twilio_number)
    )
    user = result.scalar_one_or_none()    
    if not user:
        return Response(content="User not found", media_type="text/plain")
    
    UserSession(user.id, user, from_number)
    twilML_response = f"""
        <Response>
                <Connect>
                    <Stream url="{STREAM_URL}">
                    <Parameter name="user_id" value="{user.id}"/>
                    </Stream>
                </Connect>
            </Response>
    """

    return Response(content=twilML_response, media_type="application/xml")
=======
    async with get_db_context() as db:
        try:
            request_form = await request.form()  # returns a coroutine so await it
            from_number = request_form.get("From")
            twilio_number = request_form.get("To")
            
            # Dynamically construct the WebSocket URL
            # Use request.url.hostname which should contain the App Runner domain
            host = request.url.hostname
            websocket_url = f"wss://{host}/audio-stream"
            
            logger.info(f"Inbound call from {from_number} to {twilio_number}. Using WS URL: {websocket_url}")
            
            result = await db.execute(
                select(User).filter(User.twilio_number == twilio_number)
            )
            user = result.scalar_one_or_none()    
            if not user:
                logger.warning(f"User not found for Twilio number: {twilio_number}")
                return Response(content="User not found", media_type="text/plain")
            
            # Create and store session
            session = UserSession(user.id, user, from_number)
            
            # Commit any changes and ensure connection is returned to pool
            await db.commit()
            
            twilML_response = f"""
                <Response>
                    <Connect>
                        <Stream url=\"{websocket_url}\">  # Use the dynamically constructed URL
                        <Parameter name=\"user_id\" value=\"{user.id}\"/>
                        </Stream>
                    </Connect>
                </Response>
            """
            
            return Response(content=twilML_response, media_type="application/xml")
        except Exception as e:
            logger.error(f"Error in inbound call handler: {str(e)}")
            await db.rollback()  # Make sure to rollback in case of error
            return Response(content=f"Error: {str(e)}", status_code=500)
>>>>>>> 804b6914


# @router.get("/status")
# async def get_call_status() -> JSONResponse:
#     """Get current call status"""
#     print(f"call_status: {call_status.value}")
#     return JSONResponse(
#         status_code=200,
#         content={"status": call_status.value},
#         headers={"content-type": "application/json"},
#     )<|MERGE_RESOLUTION|>--- conflicted
+++ resolved
@@ -33,31 +33,6 @@
     """Handle incoming calls from Twilio"""
     # global call_status
     # call_status = CallStatus.IN_PROGRESS
-<<<<<<< HEAD
-    request = await request.form()  # returns a corutine so await it
-    from_number = request.get("From")
-    twilio_number = request.get("To")
-    STREAM_URL = settings.STREAM_URL
-    result = await db.execute(
-        select(User).filter(User.twilio_number == twilio_number)
-    )
-    user = result.scalar_one_or_none()    
-    if not user:
-        return Response(content="User not found", media_type="text/plain")
-    
-    UserSession(user.id, user, from_number)
-    twilML_response = f"""
-        <Response>
-                <Connect>
-                    <Stream url="{STREAM_URL}">
-                    <Parameter name="user_id" value="{user.id}"/>
-                    </Stream>
-                </Connect>
-            </Response>
-    """
-
-    return Response(content=twilML_response, media_type="application/xml")
-=======
     async with get_db_context() as db:
         try:
             request_form = await request.form()  # returns a coroutine so await it
@@ -100,7 +75,6 @@
             logger.error(f"Error in inbound call handler: {str(e)}")
             await db.rollback()  # Make sure to rollback in case of error
             return Response(content=f"Error: {str(e)}", status_code=500)
->>>>>>> 804b6914
 
 
 # @router.get("/status")
