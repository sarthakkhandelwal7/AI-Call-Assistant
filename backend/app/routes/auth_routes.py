--- conflicted
+++ resolved
@@ -8,12 +8,6 @@
 
 
 router = APIRouter(prefix="/auth", tags=["authentication"])
-<<<<<<< HEAD
-auth_service = AuthService()
-
-from fastapi import Body  # Add this import
-=======
->>>>>>> 804b6914
 
 @router.post("/google-login")
 async def google_auth(
