from attr import frozen
from pydantic_settings import BaseSettings


class Settings(BaseSettings):
    """Settings for the application."""
    OPENAI_API_KEY: str
    TWILIO_ACCOUNT_SID: str
    TWILIO_AUTH_TOKEN: str
<<<<<<< HEAD
    STREAM_URL: str
=======
    TWILIO_VERIFY_SERVICE_SID: str
>>>>>>> 804b6914
    FRONTEND_URL: str
    GOOGLE_CLIENT_ID: str
    GOOGLE_CLIENT_SECRET: str
    DATABASE_URL: str
    JWT_SECRET_KEY: str
    
<<<<<<< HEAD
=======
    # Optional/Dev specific - Make these optional with defaults

    DEBUG: bool = False
    LOG_LEVEL: str = "info"
    
    # Database connection pool settings
    DB_POOL_SIZE: int = 10
    DB_MAX_OVERFLOW: int = 10
    DB_POOL_TIMEOUT: int = 30
    DB_POOL_RECYCLE: int = 1800
    
>>>>>>> 804b6914
    class Config:
        env_file = ".env"
        frozen = True  # Make the settings immutable after initialization
<|MERGE_RESOLUTION|>--- conflicted
+++ resolved
@@ -7,19 +7,13 @@
     OPENAI_API_KEY: str
     TWILIO_ACCOUNT_SID: str
     TWILIO_AUTH_TOKEN: str
-<<<<<<< HEAD
-    STREAM_URL: str
-=======
     TWILIO_VERIFY_SERVICE_SID: str
->>>>>>> 804b6914
     FRONTEND_URL: str
     GOOGLE_CLIENT_ID: str
     GOOGLE_CLIENT_SECRET: str
     DATABASE_URL: str
     JWT_SECRET_KEY: str
     
-<<<<<<< HEAD
-=======
     # Optional/Dev specific - Make these optional with defaults
 
     DEBUG: bool = False
@@ -31,7 +25,6 @@
     DB_POOL_TIMEOUT: int = 30
     DB_POOL_RECYCLE: int = 1800
     
->>>>>>> 804b6914
     class Config:
         env_file = ".env"
         frozen = True  # Make the settings immutable after initialization
