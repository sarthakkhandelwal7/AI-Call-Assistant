--- conflicted
+++ resolved
@@ -7,8 +7,6 @@
 export const ProfileInfo = () => {
   const { user, updateUserProfile, getCsrfToken } = useAuth();
   
-<<<<<<< HEAD
-=======
   // --- State for Edit Mode ---
   const [editMode, setEditMode] = useState(false);
   const [formData, setFormData] = useState({ 
@@ -61,7 +59,6 @@
   };
   
   // Handle Timezone Change (PUT - Needs CSRF)
->>>>>>> 804b6914
   const handleTimezoneChange = async (e) => {
     const csrfToken = getCsrfToken();
     if (!csrfToken) {
@@ -77,11 +74,6 @@
     }
   };
 
-<<<<<<< HEAD
-  const handlePhoneChange = async (e) => {
-    try {
-      await updateUserProfile({ user_number: e.target.value });
-=======
   // --- Edit Mode Handlers ---
   const handleEditClick = () => {
     setFormData({ // Initialize form with current user data
@@ -206,13 +198,13 @@
       // Pass phone number AND csrfToken
       await verificationAPI.sendOtp(userPhoneNumberInput, csrfToken);
       setVerificationStatus('otpSent');
->>>>>>> 804b6914
     } catch (err) {
-      console.error('Failed to update phone number:', err);
-    }
-  };
-<<<<<<< HEAD
-=======
+      setVerificationError(err.message || 'Failed to send OTP.');
+      setVerificationStatus('error');
+    } finally {
+      setIsSendingOtp(false);
+    }
+  };
 
   const handleCheckOtp = async () => {
     if (!otpCode) {
@@ -263,7 +255,6 @@
     // const csrfToken = getCsrfToken();
     // await updateUserProfile({}, csrfToken); // Refresh user data
   };
->>>>>>> 804b6914
   
   const timezones = [
     'UTC', 'America/New_York', 'America/Los_Angeles', 'Europe/London', 
