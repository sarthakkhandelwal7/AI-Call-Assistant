--- conflicted
+++ resolved
@@ -26,28 +26,6 @@
 
 ## Setup
 
-<<<<<<< HEAD
-### Prerequisites
-
--   Python 3.9 or higher
--   Poetry for dependency management
--   Twilio account and phone number
--   OpenAI API access
--   Google Cloud project with Calendar API enabled
-
-### Environment Variables
-
-```env
-TWILIO_ACCOUNT_SID=your_account_sid
-TWILIO_AUTH_TOKEN=your_auth_token
-TWILIO_PHONE_NUMBER=your_twilio_number
-HARVEY_PHONE_NUMBER=target_transfer_number
-STREAM_URL=your_websocket_url
-OPENAI_API_KEY=your_openai_key
-CALENDLY_URL=your_scheduling_link
-GOOGLE_CLIENT_ID=
-GOOGLE_CLIENT_SECRET=
-=======
 This project supports both local development and deployment to AWS.
 
 ### 1. Local Development Setup
@@ -89,7 +67,6 @@
 # Set App Runner WS URL (for local Twilio testing via Ngrok)
 # You'll need to run ngrok http 8000 and use the https URL here
 STREAM_URL=wss://YOUR_NGROK_HTTPS_URL/audio-stream
->>>>>>> 804b6914
 ```
 
 _Note: For full local testing including Google login token exchange, you might need to set `GOOGLE_CLIENT_SECRET` and `GOOGLE_REDIRECT_URI` and configure your Google Cloud credentials for `http://localhost:8000/oauth2callback`._
@@ -114,36 +91,15 @@
     # Start frontend (access at http://localhost:3001)
     npm start
     ```
-<<<<<<< HEAD
-
-3. Set up Google Calendar credentials (to register the application with Google):
-
-    - Create a project in the Google Cloud Console
-    - Enable Calendar API
-    - Go to Credentials and generate OAuth 2.0 credentials 
-    - Save GOOGLE_CLIENT_ID and GOOGLE_CLIENT_SECRET in .env
-    - Register http://localhost:3001 or your frontend uri in Authorized JavaScript origins
-
-4. Start the server:
-=======
 4.  **Ngrok:** If testing Twilio webhooks:
->>>>>>> 804b6914
     ```bash
     ngrok http 8000
     ```
-<<<<<<< HEAD
-5. Run the docker-compose file to run the front end in a docker container.
-    - Frontend URL: http://localhost:3001
-    - You can register your Google Calander to fetch events
-   
-## API Endpoints
-=======
     Update your Twilio number's webhook settings to use the ngrok HTTPS URL (e.g., `https://<ngrok_id>.ngrok.io/calls/inbound`) and set the `STREAM_URL` in your `.env`.
 
 ### 2. AWS Deployment
 
 The application is designed to be deployed fully to AWS using the provided Terraform configuration. This includes setting up the VPC, RDS database, ECR repository, App Runner service, S3 bucket, CloudFront distribution, and all necessary IAM roles and secrets.
->>>>>>> 804b6914
 
 **For detailed, step-by-step deployment instructions, please see:**
 
@@ -172,30 +128,10 @@
 poetry run pytest
 ```
 
-<<<<<<< HEAD
-### Local Development
-
-1. Use ngrok for Twilio webhook:
-
-    ```bash
-    ngrok http 8000
-    ```
-
-2. Update Twilio webhook URL with ngrok URL
-
-3. Start server in debug mode:
-    ```bash
-    poetry run uvicorn app.main:app --reload --port 8000
-    ```
-
-### Acknowledgments
-This project draws inspiration from [donna](https://github.com/raviriley/donna). It is a valuable reference while exploring and enhancing capabilities in building applications powered by LLMs like ChatGPT.
-=======
 ### Stress Testing
 
 See the [Stress Testing Documentation](backend/tests/stress_tests/README.md) for details on evaluating performance.
 
 ## Acknowledgments
 
-This project draws inspiration from [donna](https://github.com/raviriley/donna).
->>>>>>> 804b6914
+This project draws inspiration from [donna](https://github.com/raviriley/donna).